--- conflicted
+++ resolved
@@ -30,10 +30,10 @@
 	"go.step.sm/cli-utils/ui"
 	"go.step.sm/crypto/jose"
 	"go.step.sm/crypto/keyutil"
+	"go.step.sm/crypto/kms/apiv1"
+	"go.step.sm/crypto/kms/uri"
 	"go.step.sm/crypto/pemutil"
 	"go.step.sm/crypto/tpm"
-	"go.step.sm/crypto/kms/apiv1"
-	"go.step.sm/crypto/kms/uri"
 	tpmstorage "go.step.sm/crypto/tpm/storage"
 
 	"github.com/smallstep/certificates/acme"
@@ -403,7 +403,7 @@
 // doDeviceAttestation performs `device-attest-01` challenge validation.
 func doDeviceAttestation(clictx *cli.Context, ac *ca.ACMEClient, ch *acme.Challenge, identifier string, af *acmeFlow) error {
 	// TODO(hs): make TPM flow work with CreateAttestor()/Attest() too
-	// TODO: prepare the full attestation-uri: fill in missing data, fill in values from flags, 
+	// TODO: prepare the full attestation-uri: fill in missing data, fill in values from flags,
 	// get defaults (AK name, based on TPM presence); fail early if no TPM available.
 	attestationURI := clictx.String("attestation-uri")
 	if strings.HasPrefix(attestationURI, "tpmkms:") {
@@ -846,22 +846,20 @@
 	if af.tpmSigner != nil {
 		attestationURI := af.ctx.String("attestation-uri")
 		tpmStorageDirectory := af.ctx.String("tpm-storage-directory")
-<<<<<<< HEAD
 		tpmDevice := af.ctx.String("tpm-device")
-		t, err := tpm.New(tpm.WithStore(tpmstorage.NewDirstore(tpmStorageDirectory)), tpm.WithDeviceName(tpmDevice))
-=======
-
-		keyName, attURI, err := parseTPMAttestationURI(attestationURI)
->>>>>>> 2e6ff3e6
-		if err != nil {
-			return nil, fmt.Errorf("failed parsing --attestation-uri: %w", err)
-		}
 
 		tpmOpts := []tpm.NewTPMOption{
 			tpm.WithStore(tpmstorage.NewDirstore(tpmStorageDirectory)),
 		}
-		if device := attURI.Get("device"); device != "" {
-			tpmOpts = append(tpmOpts, tpm.WithDeviceName(device))
+
+		keyName, attURI, err := parseTPMAttestationURI(attestationURI)
+		if err != nil {
+			return nil, fmt.Errorf("failed parsing --attestation-uri: %w", err)
+		}
+
+		if tpmDevice == "" {
+			tpmDevice := attURI.Get("device")
+			tpmOpts = append(tpmOpts, tpm.WithDeviceName(tpmDevice))
 		}
 
 		t, err := tpm.New(tpmOpts...)
