package crypto

import (
	"github.com/smallstep/cli/command"
	"github.com/smallstep/cli/command/crypto/hash"
	"github.com/smallstep/cli/command/crypto/jose"
	"github.com/smallstep/cli/command/crypto/jwe"
	"github.com/smallstep/cli/command/crypto/jwk"
	"github.com/smallstep/cli/command/crypto/jws"
	"github.com/smallstep/cli/command/crypto/jwt"
	"github.com/smallstep/cli/command/crypto/kdf"
	"github.com/smallstep/cli/command/crypto/nacl"
	"github.com/smallstep/cli/command/crypto/otp"
	"github.com/urfave/cli"
)

func init() {
	cmd := cli.Command{
		Name:  "crypto",
		Usage: "useful cryptographic plumbing",
		Description: `The **step crypto** command group provides a selection of useful cryptographic
primitives that balances completeness and safety (cryptographic strength, ease
of use, and misuse prevention). Subcommands include flags and arguments to
select algorithms and fine-tune behaviors, but we've selected safe defaults for
you wherever possible.

Insecure or subtle cryptographic primitives and options are gated with flags to
prevent accidental misuse. Such primitives and options will not work unless you
pass the corresponding flags to indicate that you understand the risks
(**--insecure** and **--subtle**, respectively). Our rationale for these
decisions is usually documented in the **SECURITY CONSIDERATIONS** section of
the help for each subcommand.

## SECURITY CONSIDERATIONS

The strength of cryptographic mechanisms depends on the strength of all links
in the security chain. This includes the quality and strength of algorithms,
random number generation, distribution mechanisms, etc. It also includes
protection against hostile observation and tampering as well as the security of
the overall system including the operating system and personnel, etc. Where
possible, we've selected secure defaults. Whenever a subtle or insecure
cryptographic operation is attempted affirmative confirmation via prompt or
command line flag is required, indicating that you understand and accept the
risks. That said, many of these factors are beyond the scope of this tool.

**Key Length**

:  This tool enforces a minimum key size of **256 bits for symmetric keys**, which is
   generally considered quantum-safe and accepted as sufficient for the
   foreseeable future.

:  This tool enforces the NIST recommended minimum key size of **2048 bits for RSA**
   keys, which RSA claims is equivalent in strength to 112 bit symmetric keys and
   is likely to be sufficient until 2030. An RSA key length of at least 3072 bits,
   which RSA claims is equivalent to 128 bit symmetric keys, should be used if
   security is required beyond 2030.

:  Elliptic curve cryptography is generally believed to be secure with shorter
   keys than RSA requires. NIST guidelines state that ECC keys should be twice the
   length of the equivalent strength symmetric key. The rough equivalencies for
   the elliptic curves supported by this tool are:

:  | key type | curve   | RSA equivalent | symmetric key equivalent |
   |----------|---------|----------------|--------------------------|
   | EC       | P-256   | ~3000 bits     | ~128 bits                |
   | EC       | P-384   | ~4096 bits     | ~192 bits                |
   | EC       | P-521   | ~15000 bits    | ~256 bits                |
   | OKP      | Ed25519 | ~3000 bits     | ~140 bits                |

:  Elliptic curve cryptography has the additional advantages of much smaller key
   sizes for equivalent security levels, and much faster cryptographic operations
   compared to RSA. The strength of these keys is generally considered sufficient
   for the predictable and foreseeable future.

:  Note that for cryptographic protocols that have perfect forward secrecry and
   only use asymmetric keys for symmetric key negotiation your system will remain
   secure against future threats as long as the keys are large enough that they
   cannot be cracked today. In other words, sizing your keys to protect against
   potential future threats is largely irrelevant.

**Key Use**

:  In general you should not use an asymmetric keypair for both signing and
   encryption. Using a single key for both operations can introduce attack vectors
   that would not otherwise exist. Attacks aside, signing keys and encryption
   keys generally have different life cycles. Signing keys are generally destroyed
   once they're no longer useful for singing new data. Encryption keys, on the
   other hand, must be retained as long as data exists that was encrypted for the
   key. So using a signing key for encryption may force you to retain a signing
   key for longer than it's needed, leaving it susceptible to misuse.

:  Raw public or private keys don't have any associated data, therefore this
   tool cannot enforce key use on raw keys and this responsibility is up to
   you. For keys in an "envelope" the envelope typically includes key use
   restrictions (e.g., the "use" parameter in JWKs and the "Key Usage"
   attribute of X.509 certificates). This tool generally requires key use to be
   specified when creating an enveloped key, and enforces key use restrictions
   when an enveloped key is being used.

**Safe Curves**

:  There is some concern that certain standard elliptic curves are very hard to
   implement correctly. These concerns are not purely theoretical. Implementation
   issues have been uncovered and real attacks have been demonstrated.

:  While we take these concerns seriously, these curves are widely used in
   practice, largely because they are perceived to be stronger than RSA and have
   been implemented in more places than the "safe curves". Therefore, **we've
   opted not to gate non-safe curves**. We've further elected to make **P-256**
   the default curve for EC keys.

:  Still, it is important to be aware of the security risks assocated with their
   risk. You should consider using "safe curves" if possible. We may change our
   mind as support for safe curves improves.

: Safe and non-safe curves implemented by this tool are:

:  | key type | curve   | safe |
   |----------|---------|------|
   | EC       | P-256   | NO   |
   | EC       | P-384   | NO   |
   | EC       | P-521   | NO   |
   | OKP      | Ed25519 | YES  |

:  For more information see https://safecurves.cr.yp.to/

**Quantum Safety**

:  Quantum-safe cryptography refers to keys and algorithms that are secure against
   an attack by a quantum computer. As of 2018 most public key algorithms are not
   quantum safe. In particular, **none of the public key algorithms implemented by
   this tool are quantum safe**. However, no quantum computer exists that is
   powerful enough to break current algorithms. Using cryptographic protocols with
   forward secrecy is the best way to protect against future quantum attacks.

**Forward Secrecy**

:  A cryptosystem or protocol has forward secrecy (or perfect forward secrecy) if,
   for each session or interaction, a random key is generated such that an
   attacker with access to all private keys would still not know the generated
   key. This can be accomplished using Diffie-Hellman key exchange, for instance.

:  Forward secrecy can protect against an attacker who stores intercepted
   communication and waits for your private key to be compromised, at which point
   they could decrypt the stored communication. It also offers good protection
   against quantum attacks since symmetric key cryptosystems like AES are already
   considered quantum resistant with sufficiently large key sizes. The current
   best quantum attack against symmetric key systems requires work proportional to
   the square of the size of the key space. In other words, a symmetric key is
   half as strong against a quantum attack vs. a conventional attack, so your key
   needs to be twice as long for equivalent quantum-safe security. A 256 bit
   symmetric key in the context of a quantum attack is equivalent in strength to a
   128 bit key in the context of a conventioanl attack.
`,
		Subcommands: cli.Commands{
			jwk.Command(),
			jwt.Command(),
			jwe.Command(),
<<<<<<< HEAD
			jws.Command(),
=======
			jose.Command(),
>>>>>>> 303d4cf5
			hash.Command(),
			kdf.Command(),
			nacl.Command(),
			createKeyPairCommand(),
			otp.Command(),
		},
	}

	command.Register(cmd)
}<|MERGE_RESOLUTION|>--- conflicted
+++ resolved
@@ -156,11 +156,8 @@
 			jwk.Command(),
 			jwt.Command(),
 			jwe.Command(),
-<<<<<<< HEAD
 			jws.Command(),
-=======
 			jose.Command(),
->>>>>>> 303d4cf5
 			hash.Command(),
 			kdf.Command(),
 			nacl.Command(),
