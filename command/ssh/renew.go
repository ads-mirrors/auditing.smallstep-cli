package ssh

import (
	"os"
	"strconv"

	"github.com/smallstep/certificates/ca/identity"

	"github.com/pkg/errors"
	"github.com/smallstep/certificates/api"
	"github.com/smallstep/certificates/authority/provisioner"
	"github.com/smallstep/cli/flags"
	"github.com/smallstep/cli/ui"
	"github.com/smallstep/cli/utils"
	"github.com/smallstep/cli/utils/cautils"
	"github.com/urfave/cli"
	"go.step.sm/cli-utils/command"
	"go.step.sm/cli-utils/errs"
	"golang.org/x/crypto/ssh"
)

func renewCommand() cli.Command {
	return cli.Command{
		Name:   "renew",
		Action: command.ActionFunc(renewAction),
		Usage:  "renew a SSH certificate using the SSH CA",
<<<<<<< HEAD
		UsageText: `**step ssh renew** <ssh-cert> <ssh-key> [**--out**=<file>]
[**--issuer**=<name>] [**--password-file**=<file>] [**--force**] [**--offline**]
[**--ca-config**=<file>] [**--ca-url**=<uri>] [**--root**=<file>]
[**--context**=<name>]`,
		Description: `**step ssh renew** command renews an SSH Cerfificate
=======
		UsageText: `**step ssh renew** <ssh-cert> <ssh-key>
[**--out**=<file>] [**--issuer**=<name>] [**--password-file**=<file>]
[**--force**] [**--ca-url**=<uri>] [**--root**=<file>]
[**--offline**] [**--ca-config**=<file>]`,
		Description: `**step ssh renew** command renews an SSH Host Cerfificate
>>>>>>> d2e8ce49
using [step certificates](https://github.com/smallstep/certificates).
It writes the new certificate to disk - either overwriting <ssh-cert> or
using a new file when the **--out**=<file> flag is used. This command cannot
be used to renew SSH User Certificates.

## POSITIONAL ARGUMENTS

<ssh-cert>
:  The ssh certificate to renew.

<ssh-key>
:  The ssh certificate private key.

## EXAMPLES

Renew an ssh certificate overwriting the previous one:
'''
$ step ssh renew -f id_ecdsa-cert.pub id_ecdsa
'''

Renew an ssh certificate with a custom out file:
'''
$ step ssh renew -out new-id_ecdsa-cer.pub id_ecdsa-cert.pub id_ecdsa
'''`,
		Flags: []cli.Flag{
			cli.StringFlag{
				Name:  "out,output-file",
				Usage: "The new certificate <file>. Defaults to overwriting the <ssh-cert> positional argument",
			},
			flags.Provisioner,
			sshProvisionerPasswordFlag,
			flags.SSHPOPCert,
			flags.SSHPOPKey,
			flags.Force,
			flags.Offline,
			flags.CaConfig,
			flags.CaURL,
			flags.Root,
			flags.Context,
		},
	}
}

func renewAction(ctx *cli.Context) error {
	if err := errs.NumberOfArguments(ctx, 2); err != nil {
		return err
	}

	args := ctx.Args()
	certFile := args.Get(0)
	keyFile := args.Get(1)

	// Flags
	outFile := ctx.String("out")
	if outFile == "" {
		outFile = certFile
	}

	flow, err := cautils.NewCertificateFlow(ctx)
	if err != nil {
		return err
	}

	// Load the cert, because we need the serial number.
	certBytes, err := os.ReadFile(certFile)
	if err != nil {
		return errors.Wrapf(err, "error reading ssh certificate from %s", certFile)
	}
	sshpub, _, _, _, err := ssh.ParseAuthorizedKey(certBytes)
	if err != nil {
		return errors.Wrapf(err, "error parsing ssh public key from %s", certFile)
	}
	cert, ok := sshpub.(*ssh.Certificate)
	if !ok {
		return errors.New("error casting ssh public key to ssh certificate")
	}
	serial := strconv.FormatUint(cert.Serial, 10)

	ctx.Set("sshpop-cert", certFile)
	ctx.Set("sshpop-key", keyFile)
	token, err := flow.GenerateSSHToken(ctx, serial, cautils.SSHRenewType, nil, provisioner.TimeDuration{}, provisioner.TimeDuration{})
	if err != nil {
		return err
	}

	caClient, err := flow.GetClient(ctx, token)
	if err != nil {
		return err
	}

	resp, err := caClient.SSHRenew(&api.SSHRenewRequest{
		OTT: token,
	})
	if err != nil {
		return err
	}

	// Write certificate
	if err := utils.WriteFile(outFile, marshalPublicKey(resp.Certificate, cert.KeyId), 0644); err != nil {
		return err
	}

	// Write renewed identity
	if len(resp.IdentityCertificate) > 0 {
		if err := identity.WriteIdentityCertificate(resp.IdentityCertificate); err != nil {
			return err
		}
	}

	ui.PrintSelected("Certificate", outFile)

	return nil
}<|MERGE_RESOLUTION|>--- conflicted
+++ resolved
@@ -24,19 +24,11 @@
 		Name:   "renew",
 		Action: command.ActionFunc(renewAction),
 		Usage:  "renew a SSH certificate using the SSH CA",
-<<<<<<< HEAD
 		UsageText: `**step ssh renew** <ssh-cert> <ssh-key> [**--out**=<file>]
 [**--issuer**=<name>] [**--password-file**=<file>] [**--force**] [**--offline**]
 [**--ca-config**=<file>] [**--ca-url**=<uri>] [**--root**=<file>]
 [**--context**=<name>]`,
-		Description: `**step ssh renew** command renews an SSH Cerfificate
-=======
-		UsageText: `**step ssh renew** <ssh-cert> <ssh-key>
-[**--out**=<file>] [**--issuer**=<name>] [**--password-file**=<file>]
-[**--force**] [**--ca-url**=<uri>] [**--root**=<file>]
-[**--offline**] [**--ca-config**=<file>]`,
 		Description: `**step ssh renew** command renews an SSH Host Cerfificate
->>>>>>> d2e8ce49
 using [step certificates](https://github.com/smallstep/certificates).
 It writes the new certificate to disk - either overwriting <ssh-cert> or
 using a new file when the **--out**=<file> flag is used. This command cannot
