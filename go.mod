--- conflicted
+++ resolved
@@ -135,12 +135,7 @@
 	google.golang.org/grpc v1.56.2 // indirect
 	gopkg.in/yaml.v3 v3.0.1 // indirect
 	howett.net/plist v1.0.0 // indirect
-<<<<<<< HEAD
-	k8s.io/klog/v2 v2.90.0 // indirect
+	k8s.io/klog/v2 v2.100.1 // indirect
 )
 
-replace go.step.sm/linkedca => ./../linkedca
-=======
-	k8s.io/klog/v2 v2.100.1 // indirect
-)
->>>>>>> ae8aee4f
+replace go.step.sm/linkedca => ./../linkedca