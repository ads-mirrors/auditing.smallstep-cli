--- conflicted
+++ resolved
@@ -12,12 +12,9 @@
 - Add `--format` flag to `step crypto key fingerprint`.
 - Add `--format` flag to `step ssh fingerprint`.
 - Add FreeBSD support to `step certificate install`.
-<<<<<<< HEAD
 - Add `step crl inspect` to inspect a certificate revocation list (CRL).
-=======
 - Add `--auth-param` flag to `step oauth` for adding args to query
 - Add `--no-agent` flag to `step ssh certificate` to skip ssh-add
->>>>>>> 02b39000
 ### Changed
 ### Deprecated
 ### Removed
